import os
import json
import time
import numpy as np
import gpflow
import tensorflow as tf
from .dataset import DataSet
import matplotlib
import matplotlib.pyplot as plt
import matplotlib as mpl
from mpl_toolkits.axes_grid1 import make_axes_locatable

from IPython.display import display, HTML
from tabulate import tabulate

import logging
logging.getLogger('tensorflow').propagate = False
logging.getLogger('tensorflow').setLevel(logging.ERROR)

tf.autograph.set_verbosity(0) # TODO: remove and fix problem

gpflow.config.set_default_positive_minimum(1e-6)

logger = logging.getLogger('mogptk')

class model:
    def __init__(self, name, dataset, **kwargs):
        """
        Base class for Multi-Output Gaussian process models. See subclasses for instantiation.

        Args:
            name (str): Name of the model.
            dataset (mogptk.dataset.DataSet, mogptk.data.Data): DataSet with Data objects for all the channels.
            When a (list or dict of) Data object is passed, it will automatically be converted to a DataSet.
        """
        
        if not isinstance(dataset, DataSet):
            dataset = DataSet(dataset)
        if dataset.get_output_dims() == 0:
            raise Exception("dataset must have at least one channel")
        if len(set(dataset.get_names())) != len(dataset.get_names()):
            raise Exception("all data channels must have unique names")
        if len(set(dataset.get_input_dims())) != 1:
            raise Exception("all data channels must have the same amount of input dimensions")

        for channel in dataset:
            for dim in range(channel.get_input_dims()):
                xran = np.max(channel.X[dim].transformed) - np.min(channel.X[dim].transformed)
                if xran < 1e-3:
                    logger.warning("Very small X range may give problems, it is suggested to scale up your X-axis")
                elif 1e4 < xran:
                    logger.warning("Very large X range may give problems, it is suggested to scale down your X-axis")

        self.name = name
        self.dataset = dataset
    
    def _build(self, kernel, likelihood, variational, sparse, like_params, **kwargs):
        """
        Build the model using the given kernel and likelihood. The variational and sparse booleans decide which GPflow model will be used.

        Args:
            kernel (gpflow.Kernel): Kernel to use.
            likelihood (gpflow.likelihoods): Likelihood to use from GPFlow, if None
                a default exact inference Gaussian likelihood is used.
            variational (bool): If True, use variational inference to approximate
                function values as Gaussian. If False it will use Monte carlo Markov Chain.
            sparse (bool): If True, will use sparse GP regression.
            like_params (dict): Parameters to GPflow likelihood.
        """

        x, y = self.dataset._to_kernel()

        # Gaussian likelihood
        if likelihood is None:
            if not sparse:
                self.model = gpflow.models.GPR((x, y), kernel, **kwargs)
            else:
                # TODO: test if induction points are set
                self.name += ' (sparse variational)'
                self.model = gpflow.models.SGPR((x, y), kernel, **kwargs)
        # MCMC
        elif not variational:
            self.likelihood = likelihood(**like_params)
            if not sparse:
                self.name += ' (MCMC approx)'
                self.model = gpflow.models.GPMC((x, y), kernel, self.likelihood, **kwargs)
            else:
                self.name += ' (sparse variational with MCMC approx)'
                self.model = gpflow.models.SGPMC((x, y), kernel, self.likelihood, **kwargs)
        # Variational
        else:
            self.likelihood = likelihood(**like_params)
            if not sparse:
                self.name += ' (variational approx)'
                self.model = gpflow.models.VGP((x, y), kernel, self.likelihood, **kwargs)
            else:
                self.name += ' (sparse variational with variational approx)'
                self.model = gpflow.models.SVGP((x, y), kernel, self.likelihood, **kwargs)

    ################################################################

    def print_parameters(self):
        """
        Print the parameters of the model in a table.

        Examples:
            >>> model.print_parameters()
        """
        with np.printoptions(precision=3, floatmode='fixed'):
            try:
                get_ipython # fails if we're not in a notebook

                table = '<table><tr><th>Kernel</th><th>Name</th><th>Train</th><th>Shape</th><th>Dtype</th><th>Value</th></tr>'
                for q, params in enumerate(self.get_parameters()):
                    kernel = None
                    if hasattr(self.model.kernel, 'kernels'):
                        kernel = self.model.kernel.kernels[q]
                    else:
                        kernel = self.model.kernel

                    first = True
                    for key in params.keys():
                        param = getattr(kernel, key)

                        val = params[key]
                        if val.ndim == 0:
                            val = '%.3f' % (val,)
                        else:
                            val = str(val)

                        tr_style = ''
                        name = ''
                        if first:
                            if q != 0:
                                tr_style = ' style="border-top:1px solid darkgrey"'
                            name = '<th rowspan="%d" style="text-align:center">%s<br>Q=%d</th>' % (len(params.keys()), kernel.name, q)
                            first = False

                        table += '<tr%s>%s<td>%s</td><td>%s</td><td>%s</td><td>%s</td><td>%s</td></tr>' % (tr_style, name, key, param.trainable, params[key].shape, params[key].dtype, val)

                first = True
                params = self.get_likelihood_parameters()
                for key in params:
                    param = getattr(self.model.likelihood, key)

                    val = params[key]
                    if val.ndim == 0:
                        val = '%.3f' % (val,)
                    else:
                        val = str(val)

                    name = ''
                    tr_style = ''
                    if first:
                        tr_style = ' style="border-top:1px solid darkgrey"'
                        name = '<th rowspan="%d" style="text-align:center">%s<br>likelihood</th>' % (len(params.keys()), self.model.likelihood.name)
                        first = False

                    table += '<tr%s>%s<td>%s</td><td>%s</td><td>%s</td><td>%s</td><td>%s</td></tr>' % (tr_style, name, key, param.trainable, params[key].shape, params[key].dtype, val)
                table += '</table>'
                display(HTML(table))
            except Exception as e:
                contents = []
                for q, params in enumerate(self.get_parameters()):
                    kernel = None
                    if hasattr(self.model.kernel, 'kernels'):
                        kernel = self.model.kernel.kernels[q]
                    else:
                        kernel = self.model.kernel

                    first = True
                    for key in params.keys():
                        param = getattr(kernel, key)

                        val = params[key]
                        if val.ndim == 0:
                            val = '%.3f' % (val,)
                        else:
                            val = str(val)

                        name = ''
                        if first:
                            name = '%s Q=%d' % (kernel.name, q)
                            first = False

                        contents.append([name, key, param.trainable, params[key].shape, params[key].dtype, val])

                first = True
                params = self.get_likelihood_parameters()
                for key in params.keys():
                    param = getattr(self.model.likelihood, key)

                    val = params[key]
                    if val.ndim == 0:
                        val = '%.3f' % (val,)
                    else:
                        val = str(val)

                    name = ''
                    if first:
                        name = '%s likelihood' % (self.model.likelihood.name,)
                        first = False

                    contents.append([name, key, param.trainable, params[key].shape, params[key].dtype, val])

                print(tabulate(contents, headers=['Kernel', 'Name', 'Train', 'Shape', 'Dtype', 'Value']))

    def get_parameters(self):
        """
        Returns all parameters set for the kernel per component.

        Examples:
            >>> params = model.get_parameters()
        """

        params = []
        if hasattr(self.model.kernel, 'kernels'):
            for kernel_i, kernel in enumerate(self.model.kernel.kernels):
                params.append({})
                for param_name, param_val in kernel.__dict__.items():
                    if isinstance(param_val, gpflow.base.Parameter):
                        params[kernel_i][param_name] = param_val.read_value().numpy()
        else:
            params.append({})
            for param_name, param_val in self.model.kernel.__dict__.items():
                if isinstance(param_val, gpflow.base.Parameter):
                    params[0][param_name] = param_val.read_value().numpy()
        return params

    def get_likelihood_parameters(self):
        """
        Returns all parameters set for the likelihood.

        Examples:
            >>> params = model.get_likelihood_parameters()
        """
        params = {}
        for param_name, param_val in self.model.likelihood.__dict__.items():
            if isinstance(param_val, gpflow.base.Parameter):
                params[param_name] = param_val.read_value().numpy()
        return params

    def get_parameter(self, q, key):
        """
        Gets a kernel parameter for component 'q' with key the parameter name.

        Args:
            q (int): Component of kernel.
            key (str): Name of component.
            
        Returns:
            val (numpy.ndarray): Value of parameter.

        Examples:
            >>> val = model.get_parameter(0, 'variance') # for Q=0 get the parameter called 'variance'
        """
        if hasattr(self.model.kernel, 'kernels'):
            if q < 0 or len(self.model.kernel.kernels) <= q:
                raise Exception("qth component %d does not exist" % (q,))
            kern = self.model.kernel.kernels[q].__dict__
        else:
            if q != 0:
                raise Exception("qth component %d does not exist" % (q,))
            kern = self.model.kernel.__dict__
        
        if key not in kern or not isinstance(kern[key], gpflow.base.Parameter):
            raise Exception("parameter name '%s' does not exist for q=%d" % (key, q))
    
        return kern[key].read_value().numpy()

    def set_parameter(self, q, key, val):
        """
        Sets a kernel parameter for component 'q' with key the parameter name.

        Args:
            q (int): Component of kernel.
            key (str): Name of component.
            val (float, numpy.ndarray): Value of parameter.

        Examples:
            >>> model.set_parameter(0, 'variance', np.array([5.0, 3.0])) # for Q=0 set the parameter called 'variance'
        """
        if isinstance(val, (int, float, list)):
            val = np.array(val)
        if not isinstance(val, np.ndarray):
            raise Exception("value %s of type %s is not a number type or ndarray" % (val, type(val)))

        if hasattr(self.model.kernel, 'kernels'):
            if q < 0 or len(self.model.kernel.kernels) <= q:
                raise Exception("qth component %d does not exist" % (q,))
            kern = self.model.kernel.kernels[q].__dict__
        else:
            if q != 0:
                raise Exception("qth component %d does not exist" % (q,))
            kern = self.model.kernel.__dict__

        if key not in kern or not isinstance(kern[key], gpflow.base.Parameter):
            raise Exception("parameter name '%s' does not exist for q=%d" % (key, q))

        if kern[key].shape != val.shape:
            raise Exception("parameter name '%s' must have shape %s and not %s for q=%d" % (key, kern[key].shape, val.shape, q))

        for i, v in np.ndenumerate(val):
            if v < gpflow.config.default_positive_minimum():
                val[i] = gpflow.config.default_positive_minimum()

        kern[key].assign(val)

    def set_likelihood_parameter(self, key, val):
        """
        Sets a likelihood parameter with key the parameter name.

        Args:
            key (str): Name of component.
            val (float, ndarray): Value of parameter.

        Examples:
            >>> model.set_likelihood_parameter('variance', np.array([5.0, 3.0])) # set the parameter called 'variance'
        """
        if isinstance(val, (int, float, list)):
            val = np.array(val)
        if not isinstance(val, np.ndarray):
            raise Exception("value %s of type %s is not a number type or ndarray" % (val, type(val)))

        likelihood = self.model.likelihood.__dict__
        if key not in likelihood or not isinstance(likelihood[key], gpflow.base.Parameter):
            raise Exception("parameter name '%s' does not exist" % (key))

        if likelihood[key].shape != val.shape:
            raise Exception("parameter name '%s' must have shape %s and not %s" % (key, likelihood[key].shape, val.shape))

        for i, v in np.ndenumerate(val):
            if v < gpflow.config.default_positive_minimum():
                val[i] = gpflow.config.default_positive_minimum()

        likelihood[key].assign(val)

    def fix_parameter(self, q, key):
        """
        Make parameter untrainable (undo with `unfix_parameter`).

        Args:
            q: (int, list or array-like of ints): components to fix.
            key (str): Name of the parameter.

        Examples:
            >>> model.fix_parameter([0, 1], 'variance')
        """

        if isinstance(q, int):
            q = [q]

        if hasattr(self.model.kernel, 'kernels'):
            for kernel_i in q:
                kernel = self.model.kernel.kernels[kernel_i]
                for param_name, param_val in kernel.__dict__.items():
                    if param_name == key and isinstance(param_val, gpflow.base.Parameter):
                        getattr(self.model.kernel.kernels[kernel_i], param_name).trainable = False
        else:
            for param_name, param_val in self.model.kernel.__dict__.items():
                if param_name == key and isinstance(param_val, gpflow.base.Parameter):
                    getattr(self.model.kernel, param_name).trainable = False

    def unfix_parameter(self, q, key):
        """
        Make parameter trainable (that was previously fixed, see `fix_param`).

        Args:
        q: (int, list or array-like of ints): components to unfix.
            key (str): Name of the parameter.

        Examples:
            >>> model.unfix_parameter('variance')
        """

        if isinstance(q, int):
            q = [q]

        if hasattr(self.model.kernel, 'kernels'):
             for kernel_i in q:
                kernel = self.model.kernel.kernels[kernel_i]
                for param_name, param_val in kernel.__dict__.items():
                    if param_name == key and isinstance(param_val, gpflow.base.Parameter):
                        getattr(self.model.kernel.kernels[kernel_i], param_name).trainable = True
        else:
            for param_name, param_val in self.model.kernel.__dict__.items():
                if param_name == key and isinstance(param_val, gpflow.base.Parameter):
                    getattr(self.model.kernel, param_name).trainable = True

    def save_parameters(self, filename):
        """
        Save model parameters to a given file that can then be loaded with `load_parameters()`.

        Args:
            filename (str): Filename to save to, automatically appends '.params'.

        Examples:
            >>> model.save_parameters('filename')
        """
        filename += "." + self.name + ".params"

        try:
            os.remove(filename)
        except OSError:
            pass
        
        class NumpyEncoder(json.JSONEncoder):
            def default(self, obj):
                if isinstance(obj, np.ndarray):
                    return obj.tolist()
                return json.JSONEncoder.default(self, obj)

        data = {
            'model': self.__class__.__name__,
            'likelihood': self.get_likelihood_parameters(),
            'params': self.get_parameters()
        }
        with open(filename, 'w') as w:
            json.dump(data, w, cls=NumpyEncoder)

    def load_parameters(self, filename):
        """
        Load model parameters from a given file that was previously saved with `save_parameters()`.

        Args:
            filename (str): Filename to load from, automatically appends '.params'.

        Examples:
            >>> model.load_parameters('filename')
        """
        filename += "." + self.name + ".params"

        with open(filename) as r:
            data = json.load(r)

            if not isinstance(data, dict) or 'model' not in data or 'likelihood' not in data or 'params' not in data:
                raise Exception('parameter file has bad format')
            if not isinstance(data['params'], list) or not all(isinstance(param, dict) for param in data['params']):
                raise Exception('parameter file has bad format')

            if data['model'] != self.__class__.__name__:
                raise Exception("parameter file uses model '%s' which is different from current model '%s'" % (data['model'], self.__class__.__name__))

            cur_params = self.get_parameters()
            if len(data['params']) != len(cur_params):
                raise Exception("parameter file uses model with %d kernels which is different from current model that uses %d kernels, is the model's Q different?" % (len(data['params']), len(cur_params)))

            for key, val in data['likelihood'].items():
                self.set_likelihood_parameter(key, val)

            for q, param in enumerate(data['params']):
                for key, val in param.items():
                    self.set_parameter(q, key, val)

    def train(
        self,
        method='L-BFGS-B',
        tol=1e-6,
        lr=0.001,
        maxiter=500,
        params={},
        lr=0.001,
        verbose=False):
        """
        Trains the model using the kernel and its parameters.

        For different optimizers, see scipy.optimize.minimize.
        It can be bounded by a maximum number of iterations, disp will output final
        optimization information. When using the 'Adam' optimizer, a
        learning_rate can be set.

        Args:
            method (str): Optimizer to use, if "Adam" is chosen,
                gpflow.training.Adamoptimizer will be used, otherwise the passed scipy
                optimizer is used. Defaults to scipy 'L-BFGS-B'.
            tol (float): Tolerance for optimizer. Defaults to 1e-6.
            maxiter (int): Maximum number of iterations. Defaults to 2000.
            params (dict): Additional dictionary with parameters to minimize. 
            verbose (bool): Print verbose output about the state of the optimizer.

        Examples:
            >>> model.train(tol=1e-6, maxiter=10000)
            
            >>> model.train(method='Adam', opt_params={...})
        """
        inital_time = time.time()
        if verbose:

            print('Starting optimization\n >Model: {}\n >Channels: {}\
                    \n >Components: {}\n >Training points: {}\n >Parameters: {}\n >Initial NLL: {:.3f}'.format(
                    self.name,
                    len(self.dataset),
                    self.Q,
                    sum([len(channel.get_train_data()[0]) for channel in self.dataset]),
                    sum([int(np.prod(var.shape)) for var in self.model.trainable_variables]),
                    -self.model.log_marginal_likelihood().numpy()))

        # @tf.function  # optimize TF
        # global fun_evals
        fun_evals = 0
        def loss():
            # global fun_evals
            # fun_evals += 1
            return -self.model.log_marginal_likelihood()

        if method.lower() == "adam":
<<<<<<< HEAD
            opt = tf.optimizers.Adam(learning_rate=lr, beta_1=0.9, beta_2=0.999)
=======
            opt = tf.optimizers.Adam(learning_rate=lr)
>>>>>>> 506e29b6
            for step in range(maxiter):
                opt.minimize(loss, self.model.trainable_variables)
        else:
            opt = gpflow.optimizers.Scipy()
            opt_res = opt.minimize(closure=loss, variables=self.model.trainable_variables, method=method, tol=tol, options={'maxiter': maxiter, 'disp': True}, **params)

        elapsed_time = time.time() - inital_time
        if verbose:
            print('Optimization finished in {:.2f} minutes\n >Final NLL: {:.3f} \n'.format(elapsed_time / 60, -self.model.log_marginal_likelihood().numpy()))
        if method.lower() == "adam":
            return
        else:
            return opt_res

    ################################################################################
    # Predictions ##################################################################
    ################################################################################

    def predict(self, x=None, plot=False):
        """
        Predict with model.

        Will make a prediction using x as input. If no input value is passed, the prediction will 
        be made with atribute self.X_pred that can be setted with other functions.
        It returns the X, Y_mu, Y_var values per channel.

        Args:
            x_pred (list, dict): Dictionary where keys are channel index and elements numpy arrays with channel inputs.

        returns :
            mu (ndarray): Posterior mean.
            lower (ndarray): Lower confidence interval.
            upper (ndarray): Upper confidence interval.

        Examples:
            >>> model.predict(plot=True)
        """
        if x is not None:
            self.dataset.set_prediction_x(x)

        x = self.dataset._to_kernel_prediction()
        if len(x) == 0:
            raise Exception('no prediction x range set, use x argument or set manually using DataSet.set_prediction_x() or Data.set_prediction_x()')

        mu, var = self.model.predict_f(x)
        self.dataset._from_kernel_prediction(self.name, mu, var)
        
        if plot:
            self.plot_prediction()

        _, mu, lower, upper = self.dataset.get_prediction(self.name)
        return mu, lower, upper

    def plot_prediction(self, grid=None, figsize=None, ylims=None, names=None, title=''):

        """
        Plot training points, all data and prediction for training range for all channels.

        Args:
            grid (tuple) : Tuple with the 2 dimensions of the grid.
            figsize(tuple): Figure size, default to (12, 8).
            ylims(list): List of tuples with limits for Y axis for
                each channel.
            Names(list): List of the names of each title.
            title(str): Title of the plot.
        """

        #TODO: Add case for single output SM kernel.

        # get data
        x_train, y_train = self.dataset.get_train_data()
        x_all, y_all = self.dataset.get_data()
        x_pred, mu, lower, upper = self.dataset.get_prediction(self.name)

        n_dim = self.dataset.get_output_dims()
        if n_dim == 1:
            grid = (1, 1)
        elif grid is None:
            grid = (int(np.ceil(n_dim/2)), 2)

        if (grid[0] * grid[1]) < n_dim:
            raise Exception('grid not big enough for all channels')

        if figsize is None:
            figsize = (12, 2.6 * grid[0])

        fig, axes = plt.subplots(grid[0], grid[1], sharex=False, figsize=figsize)
        axes = np.array(axes).reshape(-1)

        colors = list(matplotlib.colors.TABLEAU_COLORS)
        for i in range(n_dim):
            axes[i].fill_between(x_pred[i][:,0].reshape(-1),
                lower[i],
                upper[i],
                label='95% c.i',
                color=colors[i%len(colors)],
                alpha=0.4,
                zorder=1)
            axes[i].plot(x_pred[i][:,0], mu[i], label='Post.Mean', c=colors[i%len(colors)], zorder=4, lw=1.8)
            axes[i].plot(x_all[i][:,0], y_all[i], '--k', label='Test', lw=1, alpha=0.8, zorder=2)
            axes[i].plot(x_train[i][:,0], y_train[i], '.k', label='Train', ms=11, mew=0.8, markeredgecolor='white', zorder=3)
            
            axes[i].xaxis.set_major_locator(plt.MaxNLocator(5))

            xmin = min(x_all[i].min(), x_pred[i].min())
            xmax = max(x_all[i].max(), x_pred[i].max())
            axes[i].set_xlim(xmin - (xmax - xmin)*0.005, xmax + (xmax - xmin)*0.005)

            # set channels name
            if names is not None:
                axes[i].set_title(names[i])
            else:
                channel_name = self.dataset.get_names()[i]
                if channel_name != '':
                    axes[i].set_title(channel_name)
                elif n_dim == 1:
                    pass
                else:
                    axes[i].set_title('Channel ' + str(i))

            # set y lims
            if ylims is not None:
                axes[i].set_ylim(ylims[i]) 
            
        plt.suptitle(title, y=1.02, fontsize=20)
        plt.tight_layout()
        return fig, axes

    def plot_gram_matrix(self, xmin=None, xmax=None, n_points=31, figsize=(10, 10), title=''):
        """
        Plot the gram matrix of associated kernel.

        The gram matrix is evaluated depending a equaly spaced grid 
        between [xmin_i, xmax_i] for i = 0, ..., n_channels.

        Args:
            xmin (float, list, array): 
            xmax (float, list, array):
            n_points (int): Number of points per channel
            figsize (2-tuple of ints): Figure size.
            title (str): Figure title.
        Returns:
            fig : Matplotlib figure
            ax : Matplotlib axis

        """
        if xmin is None:
            xmin = [np.array(data.X[0].transformed).min() for data in self.dataset]

        if xmax is None:
            xmax = [np.array(data.X[0].transformed).max() for data in self.dataset]

        M = len(self.dataset)

        if not isinstance(xmin, (list, np.ndarray)):
            xmin = [xmin] * M

        if not isinstance(xmax, (list, np.ndarray)):
            xmax = [xmax] * M

        xx = np.zeros((M * n_points, 2))
        xx[:, 0] = np.repeat(np.arange(M), n_points)

        for m in range(M):
            xx[m * n_points: (m + 1) * n_points, 1] = np.linspace(xmin[m], xmax[m], n_points)
            
        K_gram = self.model.kernel.K(xx)
        
        fig, ax = plt.subplots(figsize=figsize)
        color_range = np.abs(K_gram).max()
        norm = mpl.colors.Normalize(vmin=-color_range, vmax=color_range)
        im = ax.matshow(K_gram, cmap='coolwarm', norm=norm)

        divider = make_axes_locatable(ax)
        cax = divider.append_axes("right", size="5%", pad=0.3)
        fig.colorbar(im, cax=cax)

        # Major ticks every 20, minor ticks every 5
        major_ticks = np.arange(-0.5, M * n_points, n_points)
        minor_ticks = np.arange(-0.5, M * n_points, 2)

        ax.set_xticks(major_ticks)
        ax.set_yticks(major_ticks)
        ax.grid(which='major', alpha=.8, linewidth=1.5, color='k')
        ax.set_xticklabels([])
        ax.set_yticklabels([])
        ax.set_title(title)

        return fig, ax
<|MERGE_RESOLUTION|>--- conflicted
+++ resolved
@@ -504,11 +504,7 @@
             return -self.model.log_marginal_likelihood()
 
         if method.lower() == "adam":
-<<<<<<< HEAD
             opt = tf.optimizers.Adam(learning_rate=lr, beta_1=0.9, beta_2=0.999)
-=======
-            opt = tf.optimizers.Adam(learning_rate=lr)
->>>>>>> 506e29b6
             for step in range(maxiter):
                 opt.minimize(loss, self.model.trainable_variables)
         else:
