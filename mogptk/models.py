--- conflicted
+++ resolved
@@ -107,29 +107,11 @@
         if output_dims != 1:
             raise Exception("Single output Spectral Mixture kernel can only take one output dimension in the data")
 
-<<<<<<< HEAD
-        #x, y = self._transform_data(data.X, data.Y)
-        #weights, means, scales = sm_init(x, y, Q)
         for q in range(Q):
             self.params.append({
-                'mixture_weights': 0,#weights[q],
-                'mixture_means': np.zeros((input_dims)),#np.array(means[q]),
-                'mixture_scales': np.zeros((input_dims)),#np.array(scales.T[q]),
-=======
-        x, y = self._transform_data(data.X, data.Y)
-
-        # weights, means, scales = sm_init(x, y, Q)
-
-        weights = np.random.standard_normal((Q))
-        means = np.random.standard_normal((Q, input_dims))
-        scales = np.random.standard_normal((Q, input_dims))
-
-        for q in range(Q):
-            self.params.append({
-                'mixture_weights': weights[q],
-                'mixture_means': np.array(means[q]),
-                'mixture_scales': np.array(scales[q]),
->>>>>>> 31d27278
+                'mixture_weights': np.random.standard_normal(),
+                'mixture_means': np.random.standard_normal((input_dims)),
+                'mixture_scales': np.random.standard_normal((input_dims)),
             })
 
     def init_params(self, method='BNSE'):
