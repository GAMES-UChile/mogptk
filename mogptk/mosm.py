--- conflicted
+++ resolved
@@ -102,19 +102,13 @@
         elif method == 'SM':
             params = _estimate_from_sm(self.dataset, self.Q, method=sm_method, optimizer=sm_opt, maxiter=sm_maxiter, plot=plot)
             for q in range(self.Q):
-<<<<<<< HEAD
                 magnitude = params[q]['weight'].mean(axis=0)
                 if not np.isclose(params[q]['weight'].mean(), 0.0):
                     magnitude /= params[q]['weight'].mean()
 
-                self.set_param(q, 'magnitude', magnitude)
-                self.set_param(q, 'mean', params[q]['mean'])
-                self.set_param(q, 'variance', params[q]['scale'] * 2)
-=======
-                self.set_parameter(q, 'magnitude', params[q]['weight'].mean(axis=0) / params[q]['weight'].mean())
+                self.set_parameter(q, 'magnitude', magnitude)
                 self.set_parameter(q, 'mean', params[q]['mean'])
                 self.set_parameter(q, 'variance', params[q]['scale'] * 2)
->>>>>>> ee59e2de
         else:
             raise Exception("possible methods of estimation are either 'BNSE' or 'SM'")
 
