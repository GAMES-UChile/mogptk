--- conflicted
+++ resolved
@@ -145,13 +145,6 @@
             
             mixture_weights = amplitudes.mean(axis=0) / amplitudes.sum() * self.dataset[0].Y[self.dataset[0].mask].var()
 
-<<<<<<< HEAD
-            mixture_weights = amplitudes.mean(axis=0)
-            if not np.isclose(amplitudes.mean(), 0.0):
-                mixture_weights /= amplitudes.mean()
-
-=======
->>>>>>> e3a2db07
             self.set_parameter(0, 'mixture_weights', mixture_weights)
             self.set_parameter(0, 'mixture_means', means.T)
             self.set_parameter(0, 'mixture_scales', variances * 2.0)
@@ -162,15 +155,8 @@
                 logger.warning('BNSE could not find peaks for SM')
                 return
 
-<<<<<<< HEAD
-            mixture_weights = amplitudes.mean(axis=0)
-            if not np.isclose(amplitudes.mean(), 0.0):
-                mixture_weights /= amplitudes.mean()
+            mixture_weights = amplitudes.mean(axis=0) / amplitudes.sum() * self.dataset[0].Y[self.dataset[0].mask].var()
 
-=======
-            mixture_weights = amplitudes.mean(axis=0) / amplitudes.sum() * self.dataset[0].Y[self.dataset[0].mask].var()
-            
->>>>>>> e3a2db07
             self.set_parameter(0, 'mixture_weights', mixture_weights)
             self.set_parameter(0, 'mixture_means', means.T)
             self.set_parameter(0, 'mixture_scales', variances * 2.0)
